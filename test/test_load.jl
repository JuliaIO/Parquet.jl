--- conflicted
+++ resolved
@@ -262,7 +262,6 @@
     end
 end
 
-<<<<<<< HEAD
 function test_load_file()
     @testset "load a file" begin
         df = read_parquet(joinpath(@__DIR__, "rowgroups", "multiple_rowgroups.parquet"))
@@ -272,7 +271,9 @@
 
         # 12 columns
         @test length(df) == 12
-=======
+    end
+end
+  
 function test_load_at_offset()
     @testset "load file at offset" begin
         testfolder = joinpath(@__DIR__, "parquet-compatibility")
@@ -287,7 +288,6 @@
         @test vals_20000_40000 != vals_1_40000[1:20000]
         @test vals_2_40001[1:10000] == vals_1_40000[2:10001]
         @test vals_2_40001[1:10000] != vals_1_40000[1:10000]
->>>>>>> 5865a32d
     end
 end
 
@@ -297,9 +297,6 @@
     test_load_boolean_and_ts()
     test_load_nested()
     test_load_multiple_rowgroups()
-<<<<<<< HEAD
     test_load_file()
-=======
     test_load_at_offset()
->>>>>>> 5865a32d
 end