name: CI
on:
  pull_request:
  push:
    branches: [master]
    tags: ['*']
jobs:
  test:
    timeout-minutes: 30
    name: Julia ${{ matrix.version }} - ${{ matrix.os }} - ${{ matrix.arch }} - ${{ github.event_name }}
    runs-on: ${{ matrix.os }}
    strategy:
      fail-fast: false
      matrix:
        version:
          - '1.3'
          - '1' # automatically expands to the latest stable 1.x release of Julia
          - 'nightly'
        os:
          - ubuntu-latest
          - macos-latest
          - windows-latest
        arch:
          - x64
    steps:
<<<<<<< HEAD
      - uses: actions/checkout@v4
      - uses: julia-actions/setup-julia@v1
=======
      - uses: actions/checkout@v3
      - uses: julia-actions/setup-julia@v2
>>>>>>> 0cc403f9
        with:
          version: ${{ matrix.version }}
          arch: ${{ matrix.arch }}
      - uses: julia-actions/cache@v1
      - uses: julia-actions/julia-buildpkg@v1
      - uses: julia-actions/julia-runtest@v1
        env:
          JULIA_NUM_THREADS: 4
      - uses: julia-actions/julia-processcoverage@v1
      - uses: codecov/codecov-action@v4
        with:
          file: lcov.info<|MERGE_RESOLUTION|>--- conflicted
+++ resolved
@@ -23,13 +23,8 @@
         arch:
           - x64
     steps:
-<<<<<<< HEAD
       - uses: actions/checkout@v4
-      - uses: julia-actions/setup-julia@v1
-=======
-      - uses: actions/checkout@v3
       - uses: julia-actions/setup-julia@v2
->>>>>>> 0cc403f9
         with:
           version: ${{ matrix.version }}
           arch: ${{ matrix.arch }}
