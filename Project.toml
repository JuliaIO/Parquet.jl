name = "Parquet"
uuid = "626c502c-15b0-58ad-a749-f091afb673ae"
keywords = ["parquet", "julia", "columnar-storage"]
license = "MIT"
<<<<<<< HEAD
desc = "Julia implementation of parquet columnar file format reader and writer"
version = "0.4.0"
=======
desc = "Julia implementation of parquet columnar file format reader"
version = "0.5.0"
>>>>>>> d4293320

[deps]
CategoricalArrays = "324d7699-5711-5eae-9e2f-1d82baa6b597"
CodecZlib = "944b1d66-785c-5afd-91f1-9de20f533193"
CodecZstd = "6b39b394-51ab-5f42-8807-6242bab2b4c2"
DataAPI = "9a962f9c-6df0-11e9-0e5d-c546b8b5ee8a"
Dates = "ade2ca70-3891-5945-98fb-dc099432e06a"
LittleEndianBase128 = "1724a1d5-ab78-548d-94b3-135c294f96cf"
MemPool = "f9f48841-c794-520a-933b-121f7ba6ed94"
<<<<<<< HEAD
Missings = "e1d29d7a-bbdc-5cf2-9ac0-f12de2c33e28"
ProtoBuf = "3349acd9-ac6a-5e09-bcdb-63829b23a429"
=======
>>>>>>> d4293320
Snappy = "59d4ed8c-697a-5b28-a4c7-fe95c22820f9"
Tables = "bd369af6-aec1-5ad0-b16a-f7cc5008161c"
Thrift = "8d9c9c80-f77e-5080-9541-c6f69d204e22"

[compat]
CategoricalArrays = "0.6,0.7,0.8"
CodecZlib = "0.5,0.6,0.7"
CodecZstd = "0.6,0.7"
DataAPI = "1"
LittleEndianBase128 = "0.3"
MemPool = "0.2"
<<<<<<< HEAD
Missings = "0.3,0.4"
ProtoBuf = "0.7,0.8"
Snappy = "0.3"
Tables = "1"
Thrift = "0.6"
=======
Snappy = "0.3"
Thrift = "0.6,0.7"
>>>>>>> d4293320
julia = "1"

[extras]
Random = "9a3f8284-a2c9-5f02-9a11-845980a1fd5c"
Test = "8dfed614-e22c-5e08-85e1-65c5234f0b40"

[targets]
test = ["Test", "Random"]<|MERGE_RESOLUTION|>--- conflicted
+++ resolved
@@ -2,13 +2,8 @@
 uuid = "626c502c-15b0-58ad-a749-f091afb673ae"
 keywords = ["parquet", "julia", "columnar-storage"]
 license = "MIT"
-<<<<<<< HEAD
 desc = "Julia implementation of parquet columnar file format reader and writer"
-version = "0.4.0"
-=======
-desc = "Julia implementation of parquet columnar file format reader"
 version = "0.5.0"
->>>>>>> d4293320
 
 [deps]
 CategoricalArrays = "324d7699-5711-5eae-9e2f-1d82baa6b597"
@@ -18,11 +13,7 @@
 Dates = "ade2ca70-3891-5945-98fb-dc099432e06a"
 LittleEndianBase128 = "1724a1d5-ab78-548d-94b3-135c294f96cf"
 MemPool = "f9f48841-c794-520a-933b-121f7ba6ed94"
-<<<<<<< HEAD
 Missings = "e1d29d7a-bbdc-5cf2-9ac0-f12de2c33e28"
-ProtoBuf = "3349acd9-ac6a-5e09-bcdb-63829b23a429"
-=======
->>>>>>> d4293320
 Snappy = "59d4ed8c-697a-5b28-a4c7-fe95c22820f9"
 Tables = "bd369af6-aec1-5ad0-b16a-f7cc5008161c"
 Thrift = "8d9c9c80-f77e-5080-9541-c6f69d204e22"
@@ -34,16 +25,11 @@
 DataAPI = "1"
 LittleEndianBase128 = "0.3"
 MemPool = "0.2"
-<<<<<<< HEAD
 Missings = "0.3,0.4"
 ProtoBuf = "0.7,0.8"
 Snappy = "0.3"
 Tables = "1"
-Thrift = "0.6"
-=======
-Snappy = "0.3"
 Thrift = "0.6,0.7"
->>>>>>> d4293320
 julia = "1"
 
 [extras]
