--- conflicted
+++ resolved
@@ -2,13 +2,8 @@
 uuid = "626c502c-15b0-58ad-a749-f091afb673ae"
 keywords = ["parquet", "julia", "columnar-storage"]
 license = "MIT"
-<<<<<<< HEAD
 desc = "Julia implementation of parquet columnar file format reader and writer"
-version = "0.5.1"
-=======
-desc = "Julia implementation of parquet columnar file format reader"
 version = "0.5.2"
->>>>>>> 944d7ae5
 
 [deps]
 CategoricalArrays = "324d7699-5711-5eae-9e2f-1d82baa6b597"
