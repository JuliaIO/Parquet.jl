##
# layer 3 access
# read data as records which are named tuple representations of the schema

##
# Row cursor iterates through row numbers of a column 
mutable struct RowCursor
    par::ParFile

    rows::UnitRange{Int64}                      # rows to scan over
    row::Int64                                  # current row
    
    rowgroups::Vector{RowGroup}                 # row groups in range
    rg::Union{Int,Nothing}                      # current row group
    rgrange::Union{UnitRange{Int64},Nothing}    # current rowrange

    function RowCursor(par::ParFile, rows::UnitRange{Int64}, col::Vector{String}, row::Int64=first(rows))
        rgs = rowgroups(par, col, rows)
        cursor = new(par, rows, row, rgs, nothing, nothing)
        setrow(cursor, row)
        cursor
    end
end

function setrow(cursor::RowCursor, row::Int64)
    cursor.row = row
    (cursor.rgrange !== nothing) && (cursor.row in cursor.rgrange) && return
    startrow = Int64(1)
    rowgroups = cursor.rowgroups
    for rowgroup_idx in 1:length(rowgroups)
        rowgroup_row_range = startrow:(startrow + rowgroups[rowgroup_idx].num_rows)
        if row in rowgroup_row_range
            cursor.row = row
            cursor.rg = rowgroup_idx
            cursor.rgrange = rowgroup_row_range
            return
        else
            startrow = last(rowgroup_row_range) + 1
        end
    end
    throw(BoundsError(par.path, row))
end

rowgroup_offset(cursor::RowCursor) = cursor.row - first(cursor.rgrange)

function _start(cursor::RowCursor)
    row = first(cursor.rows)
    (cursor.row === row) || setrow(cursor, row)
    row
end
_done(cursor::RowCursor, row::Int64) = (row > last(cursor.rows))
function _next(cursor::RowCursor, row::Int64)
    setrow(cursor, row)
    row, (row+1)
end

function Base.iterate(cursor::RowCursor, state)
    _done(cursor, state) && return nothing
    return _next(cursor, state)
end

function Base.iterate(cursor::RowCursor)
    r = iterate(x, _start(x))
    return r
end

##
# Column cursor iterates through all values of the column, including null values.
# Each iteration returns the value (as a Union{T,Nothing}), definition level, and repetition level for each value.
# Row can be deduced from repetition level.
mutable struct ColCursor{T}
    row::RowCursor
    colname::Vector{String}
    required_at::Vector{Bool}
    repeated_at::Vector{Bool}
    logical_converter_fn::Function
    maxdefn::Int32

    colchunks::Union{Vector{ColumnChunk},Nothing}
    cc::Union{Int,Nothing}
    ccrange::Union{UnitRange{Int64},Nothing}

    vals::Vector{T}
    valpos::Int64

    defn_levels::Vector{Int32}
    repn_levels::Vector{Int32}
    levelpos::Int64
    levelrange::UnitRange{Int}

    function ColCursor{T}(row::RowCursor, colname::Vector{String}) where T
        sch = schema(row.par)

        len_colname_parts = length(colname)
        required_at = Array{Bool}(undef, len_colname_parts)
        repeated_at = Array{Bool}(undef, len_colname_parts)
        for idx in 1:len_colname_parts
            partname = colname[1:idx]
            required_at[idx] = isrequired(sch, partname)         # determine whether field is optional and repeated
            repeated_at[idx] = isrepeated(sch, partname)
        end

        logical_converter_fn = logical_converter(sch, colname)
        maxdefn = max_definition_level(sch, colname)
        new{T}(row, colname, required_at, repeated_at, logical_converter_fn, maxdefn, nothing, nothing, nothing)
    end
end

function ColCursor(par::ParFile, colname::Vector{String}; rows::UnitRange=1:nrows(par), row::Signed=first(rows))
    rowcursor = RowCursor(par, UnitRange{Int64}(rows), colname, Int64(row))

    rowgroup = rowcursor.rowgroups[rowcursor.rg] 
    colchunks = columns(par, rowgroup, colname)
    parquet_coltype = coltype(colchunks[1])
    T = PLAIN_JTYPES[parquet_coltype+1]
    if (parquet_coltype == _Type.BYTE_ARRAY) || (parquet_coltype == _Type.FIXED_LEN_BYTE_ARRAY)
        T = Vector{T}
    end

    cursor = ColCursor{T}(rowcursor, colname)
    setrow(cursor, Int64(row))
    cursor
end

eltype(cursor::ColCursor{T}) where {T} = NamedTuple{(:value, :defn_level, :repn_level),Tuple{Union{Nothing,T},Int64,Int64}}
length(cursor::ColCursor) = length(cursor.row.rows)

function setrow(cursor::ColCursor{T}, row::Int64) where {T}
    par = cursor.row.par
    rg = cursor.row.rowgroups[cursor.row.rg]
    ccincr = (row - cursor.row.row) == 1 # whether this is just an increment within the column chunk
    setrow(cursor.row, row) # set the row cursor
    if cursor.colchunks === nothing
        cursor.colchunks = columns(par, rg, cursor.colname)
    end

    # check if cursor is done
    if _done(cursor.row, row)
        cursor.cc = length(cursor.colchunks) + 1
        #cursor.ccrange = row:(row-1)
        #cursor.vals = Vector{T}()
        #cursor.repn_levels = cursor.defn_levels = Int32[]
        cursor.valpos = cursor.levelpos = 0
        cursor.levelrange = 0:-1
        return
    end

    # find the column chunk with the row
    if (cursor.ccrange === nothing) || !(row in cursor.ccrange)
        offset = rowgroup_offset(cursor.row) # the offset of row from beginning of current rowgroup
        colchunks = (cursor.colchunks)::Vector{ColumnChunk}

        startrow = row - offset
        for cc in 1:length(colchunks)
            vals, defn_levels, repn_levels = values(par, colchunks[cc], T)
            if isempty(repn_levels)
                nrowscc = length(vals) # number of values is number of rows
            else
<<<<<<< HEAD
                nrowscc = length(repn_levels) - length(find(repn_levels))   # number of values where repetition level is 0
=======
                nrowscc = 0
                for i in 1:length(repn_levels)
                    (repn_levels[i] !== Int32(0)) && (nrowscc += 1)
                end
>>>>>>> d684427d
            end
            ccrange = startrow:(startrow + nrowscc)

            if row in ccrange
                cursor.cc = cc
                cursor.ccrange = ccrange
                cursor.vals = vals
                cursor.defn_levels = defn_levels
                cursor.repn_levels = repn_levels
                cursor.valpos = cursor.levelpos = 0
                ccincr = false
                break
            else
                startrow = last(ccrange) + 1
            end
        end
    end

    if cursor.ccrange === nothing
        # we did not find the row in this column
        cursor.valpos = cursor.levelpos = 0
<<<<<<< HEAD
        cursor.levelrange = 0:-1 #cursor.valrange = 0:-1
    else
        # find the starting positions for values and levels
        ccrange = cursor.ccrange
=======
        cursor.levelrange = 0:-1
    else
        # find the starting positions for values and levels
        ccrange = (cursor.ccrange)::UnitRange{Int64}
>>>>>>> d684427d
        defn_levels = cursor.defn_levels
        repn_levels = cursor.repn_levels
        levelpos = valpos = Int64(0)

        # compute the level and value pos for row
        if isempty(repn_levels)
            # no repetitions, so each entry corresponds to one full row
            levelpos = row - first(ccrange) + 1
            levelrange = levelpos:levelpos
        else
            # multiple entries may constitute one row
            idx = first(ccrange)
<<<<<<< HEAD
            levelpos = findfirst(repn_levels, 0) # NOTE: can start from cursor.levelpos to optimize, but that will prevent using setrow to go backwards
            while idx < row
                levelpos = findnext(repn_levels, 0, levelpos+1)
                idx += 1
            end
            levelend = max(findnext(repn_levels, 0, levelpos+1)-1, length(repn_levels))
=======
            levelpos = Int64(findfirst(x->x===Int32(0), repn_levels)) # NOTE: can start from cursor.levelpos to optimize, but that will prevent using setrow to go backwards
            while idx < row
                levelpos = Int64(findnext(x->x===Int32(0), repn_levels, levelpos+1))
                idx += 1
            end
            levelend = Int64(max(findnext(x->x===Int32(0), repn_levels, levelpos+1)-1, length(repn_levels)))
>>>>>>> d684427d
            levelrange = levelpos:levelend
        end

        # compute the val pos for row
        if isempty(defn_levels)
            # all entries are required, so there must be a corresponding value
            valpos = levelpos
<<<<<<< HEAD
            #valrange = levelrange
=======
>>>>>>> d684427d
        else
            maxdefn = cursor.maxdefn
            if ccincr
                valpos = cursor.valpos
            else
<<<<<<< HEAD
                valpos = sum(view(defn_levels, 1:(levelpos-1)) .== maxdefn) + 1
            end
            #nvals = sum(sub(defn_levels, levelrange) .== maxdefn)
            #valrange = valpos:(valpos+nvals-1)
=======
                valpos = 1
                for idx in 1:(levelpos-1)
                    (defn_levels[idx] === maxdefn) && (valpos += 1)
                end
            end
>>>>>>> d684427d
        end

        cursor.levelpos = levelpos
        cursor.levelrange = levelrange
        cursor.valpos = valpos
<<<<<<< HEAD
        #cursor.valrange = valrange
=======
>>>>>>> d684427d
    end
    nothing
end

function _start(cursor::ColCursor)
    row = _start(cursor.row)
    setrow(cursor, row)
    row, cursor.levelpos
end
function _done(cursor::ColCursor, rowandlevel::Tuple{Int64,Int64})
    row, levelpos = rowandlevel
    (levelpos > last(cursor.levelrange)) || _done(cursor.row, row)
end
function _next(cursor::ColCursor{T}, rowandlevel::Tuple{Int64,Int64}) where {T}
    # find values for current row and level in row
    row, levelpos = rowandlevel
    (levelpos == cursor.levelpos) || throw(InvalidStateException("Invalid column cursor state", :levelpos))

    maxdefn = cursor.maxdefn
    defn_level = isempty(cursor.defn_levels) ? maxdefn : cursor.defn_levels[levelpos]
    repn_level = isempty(cursor.repn_levels) ? 0 : cursor.repn_levels[levelpos]
    cursor.levelpos += 1
    if defn_level == maxdefn
        val = (cursor.vals[cursor.valpos])::T
        cursor.valpos += 1
    else
        val = nothing
    end

    # advance row
    if cursor.levelpos > last(cursor.levelrange)
        row += 1
        setrow(cursor, row)
    end

    NamedTuple{(:value, :defn_level, :repn_level),Tuple{Union{Nothing,T},Int64,Int64}}((val, defn_level, repn_level)), (row, cursor.levelpos)
end

function Base.iterate(cursor::ColCursor{T}, state) where {T}
    _done(cursor, state) && return nothing
    return _next(cursor, state)
end

function Base.iterate(cursor::ColCursor)
    r = iterate(cursor, _start(cursor))
    return r
end

##

mutable struct RecordCursor{T}
    par::ParFile
    colnames::Vector{Vector{String}}
    colcursors::Vector{ColCursor}
    colstates::Vector{Tuple{Int64,Int64}}
    rows::UnitRange{Int64}                      # rows to scan over
    row::Int64                                  # current row
end

function RecordCursor(par::ParFile; rows::UnitRange=1:nrows(par), colnames::Vector{Vector{String}}=colnames(par), row::Signed=first(rows))
    colcursors = [ColCursor(par, colname; rows=rows, row=row) for colname in colnames]
    sch = schema(par)
    rectype = ntelemtype(sch, sch.schema[1])
    RecordCursor{rectype}(par, colnames, colcursors, Array{Tuple{Int64,Int64}}(undef, length(colcursors)), rows, row)
end

eltype(cursor::RecordCursor{T}) where {T} = T
length(cursor::RecordCursor) = length(cursor.rows)

<<<<<<< HEAD
state(cursor::RecordCursor) = cursor.row

function _start(cursor::RecordCursor)
    cursor.colstates = [_start(colcursor) for colcursor in cursor.colcursors]
    state(cursor)
end
_done(cursor::RecordCursor, row::Int64) = (row > last(cursor.rows))

function _next(cursor::RecordCursor{T}, _row::Int64) where {T}
    states = cursor.colstates
    cursors = cursor.colcursors

    row = Dict{Symbol,Any}()
    col_repeat_state = Dict{Tuple{Int,Int},Int}()
    for colid in 1:length(states)                                                               # for each column
        colcursor = cursors[colid]
        colstate = states[colid]
        states[colid] = update_record(cursor.par, row, colid, colcursor, colstate, col_repeat_state)
    end
    cursor.row += 1
    _nt(row, T), state(cursor)
=======
function Base.iterate(cursor::RecordCursor{T}, row) where {T}
    (row > last(cursor.rows)) && (return nothing)

    states = cursor.colstates
    cursors = cursor.colcursors

    colvals = Dict{Symbol,Any}()
    col_repeat_state = Dict{Tuple{Int,Int},Int}()
    for colid in 1:length(states)  # for each column
        colcursor = cursors[colid]
        colstate = states[colid]
        states[colid] = update_record(cursor.par, colvals, colid, colcursor, colstate, col_repeat_state)
    end
    cursor.row += 1
    _nt(colvals, T), cursor.row
>>>>>>> d684427d
end

function Base.iterate(cursor::RecordCursor{T}) where {T}
    cursor.row = first(cursor.rows)
    cursor.colstates = [_start(colcursor) for colcursor in cursor.colcursors]
    iterate(cursor, cursor.row)
end

function _val_or_missing(dict::Dict{Symbol,Any}, k::Symbol, ::Type{T}) where {T}
    v = get(dict, k, missing)
    (isa(v, Dict{Symbol,Any}) ? _nt(v, T) : v)::T
end

<<<<<<< HEAD
function _val_or_missing(dict::Dict{Symbol,Any}, k::Symbol, ::Type{T}) where {T}
    v = get(dict, k, missing)
    (isa(v, Dict{Symbol,Any}) ? _nt(v, T) : v)::T
end

=======
>>>>>>> d684427d
@generated function _nt(dict::Dict{Symbol,Any}, ::Type{T}) where {T}
    names = fieldnames(T)
    strnames = ["$n" for n in names]
    quote
        return T(($([:(_val_or_missing(dict,Symbol($(strnames[i])),$(fieldtype(T,i)))) for i in 1:length(names)]...),))
    end
end

default_init(::Type{Vector{T}}) where {T} = Vector{T}()
default_init(::Type{Dict{Symbol,Any}}) = Dict{Symbol,Any}()
default_init(::Type{T}) where {T} = ccall(:jl_new_struct_uninit, Any, (Any,), T)::T

<<<<<<< HEAD
function update_record(par::ParFile, row::Dict{Symbol,Any}, colid::Int, colcursor::ColCursor{T}, colcursor_state::Tuple{Int64,Int64}, col_repeat_state::Dict{Tuple{Int,Int},Int}) where {T}
    if !_done(colcursor, colcursor_state)
        colval, colcursor_state = _next(colcursor, colcursor_state)                                                         # for each value, defn level, repn level in column
        update_record(par, row, colid, colcursor.colname, colval.value, colval.defn_level, colval.repn_level, col_repeat_state)    # update record
=======
function update_record(par::ParFile, row::Dict{Symbol,Any}, colid::Int, colcursor::ColCursor, colcursor_state::Tuple{Int64,Int64}, col_repeat_state::Dict{Tuple{Int,Int},Int})
    if !_done(colcursor, colcursor_state)
        colval, colcursor_state = _next(colcursor, colcursor_state)                                                         # for each value, defn level, repn level in column
        update_record(par, row, colid, colcursor, colval.value, colval.defn_level, colval.repn_level, col_repeat_state)    # update record
>>>>>>> d684427d
    end
    colcursor_state # return new colcursor state
end

<<<<<<< HEAD
function update_record(par::ParFile, row::Dict{Symbol,Any}, colid::Int, nameparts::Vector{String}, val, defn_level::Int64, repn_level::Int64, col_repeat_state::Dict{Tuple{Int,Int},Int})
=======
function update_record(par::ParFile, row::Dict{Symbol,Any}, colid::Int, colcursor::ColCursor, val, defn_level::Int64, repn_level::Int64, col_repeat_state::Dict{Tuple{Int,Int},Int})
    nameparts = colcursor.colname
    required_at = colcursor.required_at
    repeated_at = colcursor.repeated_at
    logical_converter_fn = colcursor.logical_converter_fn

>>>>>>> d684427d
    lparts = length(nameparts)
    sch = par.schema
    F = row  # the current field corresponding to the level in nameparts
    Fdefn = 0
    Frepn = 0

    # for each name part of colname (a field)
    for idx in 1:lparts
        colname = view(nameparts, 1:idx)
        #@debug("updating part $colname of $nameparts isnull:$(val === nothing), def:$(defn_level), rep:$(repn_level)")
        leaf = nameparts[idx]
        symleaf = Symbol(leaf)

        required = required_at[idx]                 # determine whether field is optional and repeated
        repeated = repeated_at[idx]
        required || (Fdefn += 1)                    # if field is optional, increment defn level
        repeated && (Frepn += 1)                    # if field can repeat, increment repn level

        defined = ((val === nothing) || (idx < lparts)) ? haskey(F, symleaf) : false
        mustdefine = defn_level >= Fdefn
        mustrepeat = repeated && (repn_level == Frepn)
<<<<<<< HEAD
        repkey = (colid, idx) #join(nameparts, '.') * ":" * string(idx) #join(colname, '.')
        repidx = get(col_repeat_state, repkey, 0)
=======
        repidx = 0
>>>>>>> d684427d
        if mustrepeat
            repkey = (colid, idx)
            repidx = get(col_repeat_state, repkey, 0)
            repidx += 1
            col_repeat_state[repkey] = repidx
        end
        nreps = (defined && isa(F[symleaf], Vector)) ? length(F[symleaf]) : 0

        #@debug("repeat:$mustrepeat, nreps:$nreps, repidx:$repidx, defined:$defined, mustdefine:$mustdefine")
        if mustrepeat && (nreps < repidx)
            if !defined && mustdefine
                Vtyp = elemtype(sch, colname)
                Vrep = F[symleaf] = default_init(Vtyp)
            else
                Vrep = F[symleaf]
            end
            if length(Vrep) < repidx
                resize!(Vrep, repidx)
                if !isbits(eltype(Vrep))
                    Vrep[repidx] = default_init(eltype(Vrep))
                end
            end
            F = Vrep[repidx]
        elseif !defined && mustdefine
            if idx == length(nameparts)
                V = logical_converter_fn(val)
            else
                Vtyp = elemtype(sch, colname)
                V = default_init(Vtyp)
            end
            F[symleaf] = V
            F = V
        else
            F = get(F, symleaf, nothing)
        end
    end
    nothing
end<|MERGE_RESOLUTION|>--- conflicted
+++ resolved
@@ -156,14 +156,10 @@
             if isempty(repn_levels)
                 nrowscc = length(vals) # number of values is number of rows
             else
-<<<<<<< HEAD
-                nrowscc = length(repn_levels) - length(find(repn_levels))   # number of values where repetition level is 0
-=======
                 nrowscc = 0
                 for i in 1:length(repn_levels)
                     (repn_levels[i] !== Int32(0)) && (nrowscc += 1)
                 end
->>>>>>> d684427d
             end
             ccrange = startrow:(startrow + nrowscc)
 
@@ -185,17 +181,10 @@
     if cursor.ccrange === nothing
         # we did not find the row in this column
         cursor.valpos = cursor.levelpos = 0
-<<<<<<< HEAD
-        cursor.levelrange = 0:-1 #cursor.valrange = 0:-1
-    else
-        # find the starting positions for values and levels
-        ccrange = cursor.ccrange
-=======
         cursor.levelrange = 0:-1
     else
         # find the starting positions for values and levels
         ccrange = (cursor.ccrange)::UnitRange{Int64}
->>>>>>> d684427d
         defn_levels = cursor.defn_levels
         repn_levels = cursor.repn_levels
         levelpos = valpos = Int64(0)
@@ -208,21 +197,12 @@
         else
             # multiple entries may constitute one row
             idx = first(ccrange)
-<<<<<<< HEAD
-            levelpos = findfirst(repn_levels, 0) # NOTE: can start from cursor.levelpos to optimize, but that will prevent using setrow to go backwards
-            while idx < row
-                levelpos = findnext(repn_levels, 0, levelpos+1)
-                idx += 1
-            end
-            levelend = max(findnext(repn_levels, 0, levelpos+1)-1, length(repn_levels))
-=======
             levelpos = Int64(findfirst(x->x===Int32(0), repn_levels)) # NOTE: can start from cursor.levelpos to optimize, but that will prevent using setrow to go backwards
             while idx < row
                 levelpos = Int64(findnext(x->x===Int32(0), repn_levels, levelpos+1))
                 idx += 1
             end
             levelend = Int64(max(findnext(x->x===Int32(0), repn_levels, levelpos+1)-1, length(repn_levels)))
->>>>>>> d684427d
             levelrange = levelpos:levelend
         end
 
@@ -230,36 +210,21 @@
         if isempty(defn_levels)
             # all entries are required, so there must be a corresponding value
             valpos = levelpos
-<<<<<<< HEAD
-            #valrange = levelrange
-=======
->>>>>>> d684427d
         else
             maxdefn = cursor.maxdefn
             if ccincr
                 valpos = cursor.valpos
             else
-<<<<<<< HEAD
-                valpos = sum(view(defn_levels, 1:(levelpos-1)) .== maxdefn) + 1
-            end
-            #nvals = sum(sub(defn_levels, levelrange) .== maxdefn)
-            #valrange = valpos:(valpos+nvals-1)
-=======
                 valpos = 1
                 for idx in 1:(levelpos-1)
                     (defn_levels[idx] === maxdefn) && (valpos += 1)
                 end
             end
->>>>>>> d684427d
         end
 
         cursor.levelpos = levelpos
         cursor.levelrange = levelrange
         cursor.valpos = valpos
-<<<<<<< HEAD
-        #cursor.valrange = valrange
-=======
->>>>>>> d684427d
     end
     nothing
 end
@@ -329,29 +294,6 @@
 eltype(cursor::RecordCursor{T}) where {T} = T
 length(cursor::RecordCursor) = length(cursor.rows)
 
-<<<<<<< HEAD
-state(cursor::RecordCursor) = cursor.row
-
-function _start(cursor::RecordCursor)
-    cursor.colstates = [_start(colcursor) for colcursor in cursor.colcursors]
-    state(cursor)
-end
-_done(cursor::RecordCursor, row::Int64) = (row > last(cursor.rows))
-
-function _next(cursor::RecordCursor{T}, _row::Int64) where {T}
-    states = cursor.colstates
-    cursors = cursor.colcursors
-
-    row = Dict{Symbol,Any}()
-    col_repeat_state = Dict{Tuple{Int,Int},Int}()
-    for colid in 1:length(states)                                                               # for each column
-        colcursor = cursors[colid]
-        colstate = states[colid]
-        states[colid] = update_record(cursor.par, row, colid, colcursor, colstate, col_repeat_state)
-    end
-    cursor.row += 1
-    _nt(row, T), state(cursor)
-=======
 function Base.iterate(cursor::RecordCursor{T}, row) where {T}
     (row > last(cursor.rows)) && (return nothing)
 
@@ -367,7 +309,6 @@
     end
     cursor.row += 1
     _nt(colvals, T), cursor.row
->>>>>>> d684427d
 end
 
 function Base.iterate(cursor::RecordCursor{T}) where {T}
@@ -381,14 +322,6 @@
     (isa(v, Dict{Symbol,Any}) ? _nt(v, T) : v)::T
 end
 
-<<<<<<< HEAD
-function _val_or_missing(dict::Dict{Symbol,Any}, k::Symbol, ::Type{T}) where {T}
-    v = get(dict, k, missing)
-    (isa(v, Dict{Symbol,Any}) ? _nt(v, T) : v)::T
-end
-
-=======
->>>>>>> d684427d
 @generated function _nt(dict::Dict{Symbol,Any}, ::Type{T}) where {T}
     names = fieldnames(T)
     strnames = ["$n" for n in names]
@@ -401,31 +334,20 @@
 default_init(::Type{Dict{Symbol,Any}}) = Dict{Symbol,Any}()
 default_init(::Type{T}) where {T} = ccall(:jl_new_struct_uninit, Any, (Any,), T)::T
 
-<<<<<<< HEAD
-function update_record(par::ParFile, row::Dict{Symbol,Any}, colid::Int, colcursor::ColCursor{T}, colcursor_state::Tuple{Int64,Int64}, col_repeat_state::Dict{Tuple{Int,Int},Int}) where {T}
-    if !_done(colcursor, colcursor_state)
-        colval, colcursor_state = _next(colcursor, colcursor_state)                                                         # for each value, defn level, repn level in column
-        update_record(par, row, colid, colcursor.colname, colval.value, colval.defn_level, colval.repn_level, col_repeat_state)    # update record
-=======
 function update_record(par::ParFile, row::Dict{Symbol,Any}, colid::Int, colcursor::ColCursor, colcursor_state::Tuple{Int64,Int64}, col_repeat_state::Dict{Tuple{Int,Int},Int})
     if !_done(colcursor, colcursor_state)
         colval, colcursor_state = _next(colcursor, colcursor_state)                                                         # for each value, defn level, repn level in column
         update_record(par, row, colid, colcursor, colval.value, colval.defn_level, colval.repn_level, col_repeat_state)    # update record
->>>>>>> d684427d
     end
     colcursor_state # return new colcursor state
 end
 
-<<<<<<< HEAD
-function update_record(par::ParFile, row::Dict{Symbol,Any}, colid::Int, nameparts::Vector{String}, val, defn_level::Int64, repn_level::Int64, col_repeat_state::Dict{Tuple{Int,Int},Int})
-=======
 function update_record(par::ParFile, row::Dict{Symbol,Any}, colid::Int, colcursor::ColCursor, val, defn_level::Int64, repn_level::Int64, col_repeat_state::Dict{Tuple{Int,Int},Int})
     nameparts = colcursor.colname
     required_at = colcursor.required_at
     repeated_at = colcursor.repeated_at
     logical_converter_fn = colcursor.logical_converter_fn
 
->>>>>>> d684427d
     lparts = length(nameparts)
     sch = par.schema
     F = row  # the current field corresponding to the level in nameparts
@@ -447,12 +369,7 @@
         defined = ((val === nothing) || (idx < lparts)) ? haskey(F, symleaf) : false
         mustdefine = defn_level >= Fdefn
         mustrepeat = repeated && (repn_level == Frepn)
-<<<<<<< HEAD
-        repkey = (colid, idx) #join(nameparts, '.') * ":" * string(idx) #join(colname, '.')
-        repidx = get(col_repeat_state, repkey, 0)
-=======
         repidx = 0
->>>>>>> d684427d
         if mustrepeat
             repkey = (colid, idx)
             repidx = get(col_repeat_state, repkey, 0)
