const PAR_MAGIC = "PAR1"
const SZ_PAR_MAGIC = length(PAR_MAGIC)
const SZ_FOOTER = 4
const SZ_VALID_PAR = 2*SZ_PAR_MAGIC + SZ_FOOTER

# page is the unit of compression
mutable struct Page
    colchunk::ColumnChunk
    hdr::PageHeader
    pos::Int
    data::Vector{UInt8}
end

mutable struct PageLRU
    refs::Dict{ColumnChunk,DRef}
    function PageLRU()
        new(Dict{ColumnChunk,DRef}())
    end
end

function cacheget(lru::PageLRU, chunk::ColumnChunk, nf)
    if chunk in keys(lru.refs)
        poolget(lru.refs[chunk])
    else
        data = nf(chunk)
        lru.refs[chunk] = poolset(data)
        data
    end
end

"""
    ParFile(path; map_logical_types) => ParFile

Represents a Parquet file at `path` open for reading. Options to map logical types can be provided via `map_logical_types`.

`map_logical_types` can be one of:

- `false`: no mapping is done (default)
- `true`: default mappings are attempted on all columns (bytearray => String, int96 => DateTime)
- A user supplied dict mapping column names to a tuple of type and a converter function

Returns a `ParFile` type that keeps a handle to the open file and the file metadata and also holds a LRU cache of raw bytes of the pages read.
"""
mutable struct ParFile
    path::String
    handle::IOStream
    meta::FileMetaData
    schema::Schema
    page_cache::PageLRU
end

function ParFile(path::AbstractString; map_logical_types::Union{Bool,Dict}=false)
    f = open(path)
    try
        return ParFile(path, f; map_logical_types=map_logical_types)
    catch ex
        close(f)
        rethrow(ex)
    end
end

function ParFile(path::AbstractString, handle::IOStream; map_logical_types::Union{Bool,Dict}=false)
    is_par_file(handle) || error("Not a parquet format file: $path")
    meta_len = metadata_length(handle)
    meta = metadata(handle, path, meta_len)

    typemap = map_logical_types == false ? TLogicalTypeMap() :
              map_logical_types == true  ? DEFAULT_LOGICAL_TYPE_MAP :
              TLogicalTypeMap(map_logical_types)

    ParFile(String(path), handle, meta, Schema(meta.schema, typemap), PageLRU())
end

function close(par::ParFile)
    empty!(par.page_cache.refs)
    close(par.handle)
end

##
# layer 1 access
# can access raw (uncompressed) bytes from pages

schema(par::ParFile) = par.schema

colname(col::ColumnChunk) = colname(col.meta_data)
colname(col::ColumnMetaData) = col.path_in_schema
colnames(rowgroup::RowGroup) = [colname(col) for col in rowgroup.columns]
function colnames(par::ParFile)
    names = Vector{Vector{String}}()
    cs = Int[]
    ns = String[]
    for x in par.schema.schema[2:end]
        if Parquet.num_children(x) > 0
            push!(cs, x.num_children)
            push!(ns, x.name)
        else
            if !isempty(cs)
                push!(names, [ns; x.name])
                cs[end] -= 1
                if cs[end] == 0
                    pop!(cs)
                    pop!(ns)
                end
            else
                push!(names, [x.name])
            end
        end
    end
    names
end

ncols(par::ParFile) = length(colnames(par))
nrows(par::ParFile) = par.meta.num_rows

coltype(col::ColumnChunk) = coltype(col.meta_data)
coltype(col::ColumnMetaData) = col._type

# return all rowgroups in the par file
rowgroups(par::ParFile) = par.meta.row_groups

# Return rowgroups that stores all the columns mentioned in `cnames`.
# Returned row groups can be further queried to get the range of rows.
rowgroups(par::ParFile, colname::Vector{String}, rowrange::UnitRange=1:typemax(Int64)) = rowgroups(par, [colname], rowrange)
function rowgroups(par::ParFile, cnames::Vector{Vector{String}}, rowrange::UnitRange=1:typemax(Int64))
    R = RowGroup[]
    L = length(cnames)
    beginrow = 1
    for rowgrp in rowgroups(par)
        cnamesrg = colnames(rowgrp)
        found = length(intersect(cnames, cnamesrg))
        endrow = beginrow + rowgrp.num_rows - 1
        (found == L) && (length(beginrow:endrow) > 0) && push!(R, rowgrp)
        beginrow = endrow + 1
    end
    R
end

columns(par::ParFile, rowgroupidx) = columns(par, rowgroups(par)[rowgroupidx])
columns(par::ParFile, rowgroup::RowGroup) = rowgroup.columns
columns(par::ParFile, rowgroup::RowGroup, colname::Vector{String}) = columns(par, rowgroup, [colname])
function columns(par::ParFile, rowgroup::RowGroup, cnames::Vector{Vector{String}})
    R = ColumnChunk[]
    for col in columns(par, rowgroup)
        (colname(col) in cnames) && push!(R, col)
    end
    R
end

function _pagevec(par::ParFile, col::ColumnChunk)
    # read pages from the file
    pos = page_offset(col)
    endpos = end_offset(col)
    io = par.handle
    pagevec = Page[]
    while pos < endpos
        seek(io, pos)
        pagehdr = read_thrift(io, PageHeader)

        buff = Array{UInt8}(undef, page_size(pagehdr))
        page_data_pos = position(io)
        data = read!(io, buff)
        page = Page(col, pagehdr, page_data_pos, data)
        push!(pagevec, page)
        pos = position(io)
    end
    pagevec
end
pages(par::ParFile, rowgroupidx, colidx) = pages(par, columns(par, rowgroupidx), colidx)
pages(par::ParFile, cols::Vector{ColumnChunk}, colidx) = pages(par, cols[colidx])
pages(par::ParFile, col::ColumnChunk) = cacheget(par.page_cache, col, col->_pagevec(par,col))

function bytes(page::Page, uncompressed::Bool=true)
    data = page.data
    codec = page.colchunk.meta_data.codec
    if uncompressed && (codec != CompressionCodec.UNCOMPRESSED)
        uncompressed_sz = page.hdr.uncompressed_page_size
        if codec == CompressionCodec.SNAPPY
            data = Snappy.uncompress(data)
        elseif codec == CompressionCodec.GZIP
            data = transcode(GzipDecompressor, data)
        elseif codec == CompressionCodec.ZSTD
            data = transcode(ZstdDecompressor, data)
        else
            error("Unknown compression codec for column chunk: $codec")
        end
        (length(data) == uncompressed_sz) || error("failed to uncompress page. expected $(uncompressed_sz), got $(length(data)) bytes")
    end
    data
end

##
# layer 2 access
# can access decoded values from pages

function map_dict_vals(valdict::Vector{T1}, vals::Vector{T1}, map_vals::Vector{T2}, num_values=length(map_vals), vals_offset=0) where {T1, T2}
    if !isempty(valdict)
        @assert length(map_vals) == num_values
        @assert length(vals) >= (num_values + vals_offset)
        @inbounds for idx in 1:num_values
            vals[idx+vals_offset] = valdict[map_vals[idx]+1]
        end
    end
end

<<<<<<< HEAD
values(par::ParFile, rowgroupidx, colidx) = values(par, columns(par, rowgroupidx), colidx)
values(par::ParFile, cols::Vector{ColumnChunk}, colidx) = values(par, cols[colidx])
function values(par::ParFile, col::ColumnChunk)
=======
function column_value_types(col::ColumnChunk)
>>>>>>> d684427d
    ctype = coltype(col)
    jtype = PLAIN_JTYPES[ctype+1]
    if (ctype === _Type.BYTE_ARRAY) || (ctype === _Type.FIXED_LEN_BYTE_ARRAY)
        jtype = Vector{jtype}
    end
    ctype, jtype
end

function values(par::ParFile, col::ColumnChunk)
    ctype, jtype = column_value_types(col)
    values(par, col, jtype)
end

function estimate_sizes(par::ParFile, col::ColumnChunk)
    pgs = pages(par, col)
    nvals = nvaldict = 0
    for pg in pgs
        typ = pg.hdr._type
        num_values = page_num_values(pg)
        if (typ === PageType.DATA_PAGE) || (typ === PageType.DATA_PAGE_V2)
            nvals += num_values
        elseif typ === PageType.DICTIONARY_PAGE
            nvaldict += num_values
        end
    end
    nvals, nvaldict
end

function values(par::ParFile, col::ColumnChunk, ::Type{T}) where {T}
    ctype, jtype = column_value_types(col)
    cname = colname(col)
    @assert jtype === T
    pgs = pages(par, col)

    vals_offset = 0
    valdict_offset = 0
    defn_level_offset = 0
    repn_level_offset = 0

    nvals, nvaldict = estimate_sizes(par, col)
    valdict = Array{T}(undef, nvaldict)
    vals = Array{T}(undef, nvals)

    max_repn_level = max_repetition_level(par.schema, cname)
    has_defn_levels = !isrequired(par.schema, cname)
    has_repn_levels = ((length(cname) > 1) && (max_repn_level > 0))

    defn_levels = has_defn_levels ? Array{Int32}(undef, nvals) : Int32[]
    repn_levels = has_repn_levels ? Array{Int32}(undef, nvals) : Int32[]

    for pg in pgs
        typ = pg.hdr._type
        num_values = page_num_values(pg)
        rawbytes = bytes(pg)
        io = IOBuffer(rawbytes)
        if (typ === PageType.DATA_PAGE) || (typ === PageType.DATA_PAGE_V2)
            @debug("reading a data page for columnchunk")
<<<<<<< HEAD
            _vals, _defn_levels, _repn_levels = valtup
            enc, defn_enc, rep_enc = page_encodings(pg)
            if enc == Encoding.PLAIN_DICTIONARY || enc == Encoding.RLE_DICTIONARY
                append!(vals, map_dict_vals(valdict, _vals))
                #=
                if isempty(valdict)
                    append!(vals, _vals)
                else
                    mapped_vals = [valdict[v+1] for v in _vals]
                    append!(vals, mapped_vals)
                end
                =#
=======
            enc, defn_enc, repn_enc = page_encodings(pg)
            nmissing = read_levels_and_nmissing(io, defn_enc, repn_enc, num_values, par, pg, defn_levels, repn_levels, defn_level_offset, repn_level_offset)
            if has_defn_levels
                defn_level_offset += num_values
            end
            if has_repn_levels
                repn_level_offset += num_values
            end
            if enc === Encoding.PLAIN_DICTIONARY || enc === Encoding.RLE_DICTIONARY
                map_vals = read_rle_dict(io, num_values - nmissing)
                map_dict_vals(valdict, vals, map_vals, num_values-nmissing, vals_offset)
>>>>>>> d684427d
            else
                read_values(io, enc, ctype, num_values - nmissing, vals, vals_offset)
            end
            vals_offset += num_values
        elseif typ === PageType.DICTIONARY_PAGE
            read_plain_values(io, num_values, ctype, valdict, valdict_offset)
            valdict_offset += num_values
        else
            error("unsupported page type $typ")
        end
    end
    vals, defn_levels, repn_levels
end

<<<<<<< HEAD
function read_levels(io::IO, max_val::Int, enc::Int32, num_values::Int32)
    bw = UInt8(bitwidth(max_val))
    (bw == 0) && (return Int[])
    @debug("reading levels. enc:$enc ($(Thrift.enumstr(Encoding,enc))), max_val:$max_val, num_values:$num_values")

    if enc == Encoding.RLE
        read_hybrid(io, num_values, bw)
    elseif enc == Encoding.BIT_PACKED
        read_bitpacked_run_old(io, num_values, bw)
    elseif enc == Encoding.PLAIN
        # levels should never be of this type though
        read_plain_values(io, _Type.INT32, num_values)
=======
function read_levels(io::IO, max_val::Int, enc::Int32, num_values::Int32, arr::Vector{Int32}, offset::Int=0)::Vector{Int32} # levels are always withing 32 bits
    bit_width = UInt8(@bitwidth(max_val))
    @assert(bit_width !== 0)
    #@debug("reading levels. enc:$enc ($(Thrift.enumstr(Encoding,enc))), max_val:$max_val, num_values:$num_values")

    if enc === Encoding.RLE
        read_hybrid(io, num_values, bit_width, arr, offset)
    elseif enc === Encoding.BIT_PACKED
        read_bitpacked_run_old(io, num_values, bit_width, arr, offset)
    #elseif enc == Encoding.PLAIN
    #    # levels should never be of this type though
    #    read_plain_values(io, _Type.INT32, num_values)
>>>>>>> d684427d
    else
        error("unsupported encoding $enc ($(Thrift.enumstr(Encoding,enc))) for levels")
    end
end

<<<<<<< HEAD
function read_values(io::IO, enc::Int32, typ::Int32, num_values::Int32)
    @debug("reading values. enc:$enc ($(Thrift.enumstr(Encoding,enc))), num_values:$num_values")

    if enc == Encoding.PLAIN
        read_plain_values(io, num_values, typ)
    elseif enc == Encoding.PLAIN_DICTIONARY || enc == Encoding.RLE_DICTIONARY
        read_rle_dict(io, num_values)
=======
function read_values(io::IO, enc::Int32, typ::Int32, num_values::Int32, arr::Vector{T}, offset::Int=0) where {T}
    #@debug("reading values. enc:$enc ($(Thrift.enumstr(Encoding,enc))), num_values:$num_values")
    if enc === Encoding.PLAIN
        read_plain_values(io, num_values, typ, arr, offset)
    elseif enc === Encoding.PLAIN_DICTIONARY || enc === Encoding.RLE_DICTIONARY
        read_rle_dict(io, num_values, arr, offset)
>>>>>>> d684427d
    else
        error("unsupported encoding $enc ($(Thrift.enumstr(Encoding,enc))) for pages")
    end
end

<<<<<<< HEAD
function values(par::ParFile, page::Page)
    ctype = coltype(page.colchunk)
    rawbytes = bytes(page)
    io = IOBuffer(rawbytes)
    encs = page_encodings(page)
    num_values = page_num_values(page)
    typ = page.hdr._type

    if (typ == PageType.DATA_PAGE) || (typ == PageType.DATA_PAGE_V2)
        read_levels_and_values(io, encs, ctype, num_values, par, page)
    elseif typ == PageType.DICTIONARY_PAGE
        (read_plain_values(io, num_values, ctype),)
    else
        ()
    end
end

function read_levels_and_values(io::IO, encs::Tuple, ctype::Int32, num_values::Int32, par::ParFile, page::Page)
=======
function read_levels_and_nmissing(io, defn_enc::Int32, repn_enc::Int32, num_values::Int32, par::ParFile, page::Page, defn_levels::Vector{Int32}, repn_levels::Vector{Int32}, defn_offset::Int=0, repn_offset::Int=0)
>>>>>>> d684427d
    cname = colname(page.colchunk)

    #@debug("before reading defn levels bytesavailable in page: $(bytesavailable(io))")
    # read definition levels. skipped if column is required
    nmissing = Int32(0)
    if !isrequired(par.schema, cname)
        read_levels(io, max_definition_level(par.schema, cname), defn_enc, num_values, defn_levels, defn_offset)
        @inbounds for idx in 1:num_values
            (defn_levels[idx+defn_offset] === Int32(0)) && (nmissing += Int32(1))
        end
    end

    #@debug("before reading repn levels bytesavailable in page: $(bytesavailable(io))")
    # read repetition levels. skipped if all columns are at 1st level
    max_repn_level = max_repetition_level(par.schema, cname)
    ((length(cname) > 1) && (max_repn_level > 0)) && read_levels(io, max_repn_level, repn_enc, num_values, repn_levels, repn_offset)

<<<<<<< HEAD
    #@debug("before reading values bytesavailable in page: $(bytesavailable(io))")
    # read values
    # if there are missing values in the data then
    # where defn_levels's elements == 1 are present and only
    # sum(defn_levels) values can be read.
    # because defn_levels == 0 are where the missing vlaues are
    nmissing = Int32(sum(==(0), defn_levels))
    vals = read_values(io, enc, ctype, num_values - nmissing)

    vals, defn_levels, repn_levels
=======
    nmissing
>>>>>>> d684427d
end


# column and page metadata
open(par::ParFile, col::ColumnChunk) = open(par.handle, par.path, col)
close(par::ParFile, col::ColumnChunk, io) = (par.handle == io) || close(io)
function open(io, path::AbstractString, col::ColumnChunk)
    if isfilled(col, :file_path)
        @debug("opening file $(col.file_path) to read column metadata at $(col.file_offset)")
        open(col.file_path)
    else
        if io == nothing
            @debug("opening file $path to read column metadata at $(col.file_offset)")
            open(path)
        else
            @debug("reading column metadata at $(col.file_offset)")
            io
        end
    end
end

function metadata(io, path::AbstractString, col::ColumnChunk)
    fio = open(io, path, col)
    seek(fio, col.file_offset)
    meta = read_thrift(fio, ColumnMetaData)
    (fio !== io) && close(fio)
    meta
end

function page_offset(col::ColumnChunk)
    colmeta = col.meta_data
    offset = colmeta.data_page_offset
    Thrift.isfilled(colmeta, :index_page_offset) && (offset = min(offset, colmeta.index_page_offset))
    Thrift.isfilled(colmeta, :dictionary_page_offset) && (offset = min(offset, colmeta.dictionary_page_offset))
    offset
end
end_offset(col::ColumnChunk) = page_offset(col) + col.meta_data.total_compressed_size

page_size(page::PageHeader) = Thrift.isfilled(page, :compressed_page_size) ? page.compressed_page_size : page.uncompressed_page_size

const INVALID_ENC = Int32(-1)
page_encodings(page::Page) = page_encodings(page.hdr)
function page_encodings(page::PageHeader)
    Thrift.isfilled(page, :data_page_header) ? page_encodings(page.data_page_header) :
    Thrift.isfilled(page, :data_page_header_v2) ? page_encodings(page.data_page_header_v2) :
    Thrift.isfilled(page, :dictionary_page_header) ? page_encodings(page.dictionary_page_header) :
    (INVALID_ENC,INVALID_ENC,INVALID_ENC)
end
page_encodings(page::DictionaryPageHeader) = (page.encoding,INVALID_ENC,INVALID_ENC)
page_encodings(page::DataPageHeader) = (page.encoding, page.definition_level_encoding, page.repetition_level_encoding)
page_encodings(page::DataPageHeaderV2) = (page.encoding, Encoding.RLE, Encoding.RLE)

page_num_values(page::Page) = page_num_values(page.hdr)
function page_num_values(page::PageHeader)
    Thrift.isfilled(page, :data_page_header) ? page_num_values(page.data_page_header) :
    Thrift.isfilled(page, :data_page_header_v2) ? page_num_values(page.data_page_header_v2) :
    Thrift.isfilled(page, :dictionary_page_header) ? page_num_values(page.dictionary_page_header) : 0
end
page_num_values(page::Union{DataPageHeader,DataPageHeaderV2,DictionaryPageHeader}) = page.num_values

# file metadata
read_thrift(buff::Array{UInt8}, ::Type{T}) where {T} = read(TCompactProtocol(TMemoryTransport(buff)), T)
read_thrift(io::IO, ::Type{T}) where {T} = read(TCompactProtocol(TFileTransport(io)), T)
read_thrift(t::TR, ::Type{T}) where {TR<:TTransport,T} = read(TCompactProtocol(t), T)

function metadata_length(io)
    sz = filesize(io)
    seek(io, sz - SZ_PAR_MAGIC - SZ_FOOTER)

    # read footer size as little endian signed Int32
    read_fixed(io, Int32)
end

function metadata(io, path::AbstractString, len::Integer=metadata_length(io))
    @debug("metadata len = $len")
    sz = filesize(io)
    seek(io, sz - SZ_PAR_MAGIC - SZ_FOOTER - len)
    meta = read_thrift(io, FileMetaData)
    # go through all column chunks and read metadata from file offsets if required
    for grp in meta.row_groups
        for col in grp.columns
            if !isfilled(col, :meta_data)
                # need to read metadata from an offset
                col.meta_data = metadata(io, path, col)
            end
        end
    end
    meta
end

metadata(par::ParFile) = par.meta

# file format verification
function is_par_file(fname::AbstractString)
    open(fname) do io
        return is_par_file(io)
    end
end

function is_par_file(io)
    sz = filesize(io)
    (sz > SZ_VALID_PAR) || return false

    seekstart(io)
    magic = Array{UInt8}(undef, 4)
    read!(io, magic)
    (String(magic) == PAR_MAGIC) || return false

    seek(io, sz - SZ_PAR_MAGIC)
    magic = Array{UInt8}(undef, 4)
    read!(io, magic)
    (String(magic) == PAR_MAGIC) || return false

    true
end<|MERGE_RESOLUTION|>--- conflicted
+++ resolved
@@ -1,3 +1,4 @@
+
 const PAR_MAGIC = "PAR1"
 const SZ_PAR_MAGIC = length(PAR_MAGIC)
 const SZ_FOOTER = 4
@@ -202,13 +203,7 @@
     end
 end
 
-<<<<<<< HEAD
-values(par::ParFile, rowgroupidx, colidx) = values(par, columns(par, rowgroupidx), colidx)
-values(par::ParFile, cols::Vector{ColumnChunk}, colidx) = values(par, cols[colidx])
-function values(par::ParFile, col::ColumnChunk)
-=======
 function column_value_types(col::ColumnChunk)
->>>>>>> d684427d
     ctype = coltype(col)
     jtype = PLAIN_JTYPES[ctype+1]
     if (ctype === _Type.BYTE_ARRAY) || (ctype === _Type.FIXED_LEN_BYTE_ARRAY)
@@ -266,20 +261,6 @@
         io = IOBuffer(rawbytes)
         if (typ === PageType.DATA_PAGE) || (typ === PageType.DATA_PAGE_V2)
             @debug("reading a data page for columnchunk")
-<<<<<<< HEAD
-            _vals, _defn_levels, _repn_levels = valtup
-            enc, defn_enc, rep_enc = page_encodings(pg)
-            if enc == Encoding.PLAIN_DICTIONARY || enc == Encoding.RLE_DICTIONARY
-                append!(vals, map_dict_vals(valdict, _vals))
-                #=
-                if isempty(valdict)
-                    append!(vals, _vals)
-                else
-                    mapped_vals = [valdict[v+1] for v in _vals]
-                    append!(vals, mapped_vals)
-                end
-                =#
-=======
             enc, defn_enc, repn_enc = page_encodings(pg)
             nmissing = read_levels_and_nmissing(io, defn_enc, repn_enc, num_values, par, pg, defn_levels, repn_levels, defn_level_offset, repn_level_offset)
             if has_defn_levels
@@ -291,7 +272,6 @@
             if enc === Encoding.PLAIN_DICTIONARY || enc === Encoding.RLE_DICTIONARY
                 map_vals = read_rle_dict(io, num_values - nmissing)
                 map_dict_vals(valdict, vals, map_vals, num_values-nmissing, vals_offset)
->>>>>>> d684427d
             else
                 read_values(io, enc, ctype, num_values - nmissing, vals, vals_offset)
             end
@@ -306,20 +286,6 @@
     vals, defn_levels, repn_levels
 end
 
-<<<<<<< HEAD
-function read_levels(io::IO, max_val::Int, enc::Int32, num_values::Int32)
-    bw = UInt8(bitwidth(max_val))
-    (bw == 0) && (return Int[])
-    @debug("reading levels. enc:$enc ($(Thrift.enumstr(Encoding,enc))), max_val:$max_val, num_values:$num_values")
-
-    if enc == Encoding.RLE
-        read_hybrid(io, num_values, bw)
-    elseif enc == Encoding.BIT_PACKED
-        read_bitpacked_run_old(io, num_values, bw)
-    elseif enc == Encoding.PLAIN
-        # levels should never be of this type though
-        read_plain_values(io, _Type.INT32, num_values)
-=======
 function read_levels(io::IO, max_val::Int, enc::Int32, num_values::Int32, arr::Vector{Int32}, offset::Int=0)::Vector{Int32} # levels are always withing 32 bits
     bit_width = UInt8(@bitwidth(max_val))
     @assert(bit_width !== 0)
@@ -332,55 +298,23 @@
     #elseif enc == Encoding.PLAIN
     #    # levels should never be of this type though
     #    read_plain_values(io, _Type.INT32, num_values)
->>>>>>> d684427d
     else
         error("unsupported encoding $enc ($(Thrift.enumstr(Encoding,enc))) for levels")
     end
 end
 
-<<<<<<< HEAD
-function read_values(io::IO, enc::Int32, typ::Int32, num_values::Int32)
-    @debug("reading values. enc:$enc ($(Thrift.enumstr(Encoding,enc))), num_values:$num_values")
-
-    if enc == Encoding.PLAIN
-        read_plain_values(io, num_values, typ)
-    elseif enc == Encoding.PLAIN_DICTIONARY || enc == Encoding.RLE_DICTIONARY
-        read_rle_dict(io, num_values)
-=======
 function read_values(io::IO, enc::Int32, typ::Int32, num_values::Int32, arr::Vector{T}, offset::Int=0) where {T}
     #@debug("reading values. enc:$enc ($(Thrift.enumstr(Encoding,enc))), num_values:$num_values")
     if enc === Encoding.PLAIN
         read_plain_values(io, num_values, typ, arr, offset)
     elseif enc === Encoding.PLAIN_DICTIONARY || enc === Encoding.RLE_DICTIONARY
         read_rle_dict(io, num_values, arr, offset)
->>>>>>> d684427d
     else
         error("unsupported encoding $enc ($(Thrift.enumstr(Encoding,enc))) for pages")
     end
 end
 
-<<<<<<< HEAD
-function values(par::ParFile, page::Page)
-    ctype = coltype(page.colchunk)
-    rawbytes = bytes(page)
-    io = IOBuffer(rawbytes)
-    encs = page_encodings(page)
-    num_values = page_num_values(page)
-    typ = page.hdr._type
-
-    if (typ == PageType.DATA_PAGE) || (typ == PageType.DATA_PAGE_V2)
-        read_levels_and_values(io, encs, ctype, num_values, par, page)
-    elseif typ == PageType.DICTIONARY_PAGE
-        (read_plain_values(io, num_values, ctype),)
-    else
-        ()
-    end
-end
-
-function read_levels_and_values(io::IO, encs::Tuple, ctype::Int32, num_values::Int32, par::ParFile, page::Page)
-=======
 function read_levels_and_nmissing(io, defn_enc::Int32, repn_enc::Int32, num_values::Int32, par::ParFile, page::Page, defn_levels::Vector{Int32}, repn_levels::Vector{Int32}, defn_offset::Int=0, repn_offset::Int=0)
->>>>>>> d684427d
     cname = colname(page.colchunk)
 
     #@debug("before reading defn levels bytesavailable in page: $(bytesavailable(io))")
@@ -398,20 +332,7 @@
     max_repn_level = max_repetition_level(par.schema, cname)
     ((length(cname) > 1) && (max_repn_level > 0)) && read_levels(io, max_repn_level, repn_enc, num_values, repn_levels, repn_offset)
 
-<<<<<<< HEAD
-    #@debug("before reading values bytesavailable in page: $(bytesavailable(io))")
-    # read values
-    # if there are missing values in the data then
-    # where defn_levels's elements == 1 are present and only
-    # sum(defn_levels) values can be read.
-    # because defn_levels == 0 are where the missing vlaues are
-    nmissing = Int32(sum(==(0), defn_levels))
-    vals = read_values(io, enc, ctype, num_values - nmissing)
-
-    vals, defn_levels, repn_levels
-=======
     nmissing
->>>>>>> d684427d
 end
 
 
@@ -519,7 +440,7 @@
     magic = Array{UInt8}(undef, 4)
     read!(io, magic)
     (String(magic) == PAR_MAGIC) || return false
-
+    
     seek(io, sz - SZ_PAR_MAGIC)
     magic = Array{UInt8}(undef, 4)
     read!(io, magic)
