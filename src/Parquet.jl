module Parquet

using Thrift
using Snappy
using CodecZlib
using CodecZstd
using MemPool
using Dates

if VERSION < v"1.3"
    using Missings: nonmissingtype
end

<<<<<<< HEAD
const PARQUET_JL_VERSION = v"0.5.1"
=======
const PARQUET_JL_VERSION = v"0.5.3"
>>>>>>> f38e55f7

import Base: show, open, close, values, eltype, length
import Thrift: isfilled

export is_par_file, ParFile, show, nrows, ncols, rowgroups, columns, pages, bytes, values, colname, colnames
export schema
export logical_timestamp, logical_string
<<<<<<< HEAD

export RecordCursor
export write_parquet
export read_parquet
=======
export RecordCursor, BatchedColumnsCursor
export write_parquet
>>>>>>> f38e55f7

# package code goes here
include("PAR2/PAR2.jl")
using .PAR2
include("codec.jl")
include("schema.jl")
include("reader.jl")
include("cursor.jl")
include("show.jl")
include("writer.jl")
<<<<<<< HEAD
include("encoding.jl")
include("metadata.jl")
include("column_reader.jl")
include("read_parquet.jl")
=======
>>>>>>> f38e55f7

end # module<|MERGE_RESOLUTION|>--- conflicted
+++ resolved
@@ -11,11 +11,7 @@
     using Missings: nonmissingtype
 end
 
-<<<<<<< HEAD
-const PARQUET_JL_VERSION = v"0.5.1"
-=======
 const PARQUET_JL_VERSION = v"0.5.3"
->>>>>>> f38e55f7
 
 import Base: show, open, close, values, eltype, length
 import Thrift: isfilled
@@ -23,15 +19,9 @@
 export is_par_file, ParFile, show, nrows, ncols, rowgroups, columns, pages, bytes, values, colname, colnames
 export schema
 export logical_timestamp, logical_string
-<<<<<<< HEAD
-
-export RecordCursor
+export RecordCursor, BatchedColumnsCursor
 export write_parquet
 export read_parquet
-=======
-export RecordCursor, BatchedColumnsCursor
-export write_parquet
->>>>>>> f38e55f7
 
 # package code goes here
 include("PAR2/PAR2.jl")
@@ -42,12 +32,10 @@
 include("cursor.jl")
 include("show.jl")
 include("writer.jl")
-<<<<<<< HEAD
 include("encoding.jl")
 include("metadata.jl")
 include("column_reader.jl")
 include("read_parquet.jl")
-=======
->>>>>>> f38e55f7
+include("writer.jl")
 
 end # module