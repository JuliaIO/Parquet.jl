--- conflicted
+++ resolved
@@ -19,13 +19,8 @@
 export is_par_file, ParFile, show, nrows, ncols, rowgroups, columns, pages, bytes, values, colname, colnames
 export schema
 export logical_timestamp, logical_string
-<<<<<<< HEAD
-
-export RecordCursor
+export RecordCursor, BatchedColumnsCursor
 export write_parquet
-=======
-export RecordCursor, BatchedColumnsCursor
->>>>>>> 29308e30
 
 # package code goes here
 include("PAR2/PAR2.jl")
